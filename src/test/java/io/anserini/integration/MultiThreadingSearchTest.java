/*
 * Anserini: A Lucene toolkit for replicable information retrieval research
 *
 * Licensed under the Apache License, Version 2.0 (the "License");
 * you may not use this file except in compliance with the License.
 * You may obtain a copy of the License at
 *
 * http://www.apache.org/licenses/LICENSE-2.0
 *
 * Unless required by applicable law or agreed to in writing, software
 * distributed under the License is distributed on an "AS IS" BASIS,
 * WITHOUT WARRANTIES OR CONDITIONS OF ANY KIND, either express or implied.
 * See the License for the specific language governing permissions and
 * limitations under the License.
 */

package io.anserini.integration;

import io.anserini.collection.TrecCollection;
import io.anserini.index.IndexArgs;
import io.anserini.index.generator.JsoupGenerator;
import io.anserini.search.SearchArgs;

import java.io.BufferedReader;
import java.io.File;
import java.io.FileReader;
import java.io.IOException;
import java.util.HashMap;
import java.util.Map;
import java.util.Set;

public class MultiThreadingSearchTest extends EndToEndTest {
  private Map<String, Set<String>> runsForQuery = new HashMap<>();
  private Map<String, String[]> groundTruthRuns = new HashMap<>();

  @Override
<<<<<<< HEAD
  protected void init() {
    dataDirPath = "trec/collection2";
    collectionClass = "Trec";
    generator = "DefaultLuceneDocument";
    topicReader = "Trec";
=======
  protected IndexArgs getIndexArgs() {
    IndexArgs indexArgs = createDefaultIndexArgs();
>>>>>>> a81c76fa

    indexArgs.input = "src/test/resources/sample_docs/trec/collection2";
    indexArgs.collectionClass = TrecCollection.class.getSimpleName();
    indexArgs.generatorClass = JsoupGenerator.class.getSimpleName();

    return indexArgs;
  }

  @Override
  protected void setCheckIndexGroundTruth() {
    docCount = 3;

    fieldNormStatusTotalFields = 1; // text
    termIndexStatusTermCount = 12; // default analyzer ignores stopwords; this includes docids
    termIndexStatusTotFreq = 17;  //
    storedFieldStatusTotalDocCounts = 3;
    // 16 positions for text fields, plus 1 for each document because of id
    termIndexStatusTotPos = 16 + storedFieldStatusTotalDocCounts;
    storedFieldStatusTotFields = 9;  // 3 docs * (1 id + 1 text + 1 raw)
  }

  @Override
  protected void setSearchGroundTruth() {
    topicReader = "Trec";
    topicFile = "src/test/resources/sample_topics/Trec";

    SearchArgs searchArgs;

    searchArgs = createDefaultSearchArgs().bm25();
    searchArgs.bm25_b = new String[] {"0.2", "0.8"};
    testQueries.put("bm25", searchArgs);
    runsForQuery.put("bm25",
        Set.of("e2eTestSearchTrec_bm25(k1=0.9,b=0.2)_default", "e2eTestSearchTrec_bm25(k1=0.9,b=0.8)_default"));
    groundTruthRuns.put("e2eTestSearchTrec_bm25(k1=0.9,b=0.2)_default", new String[] {
        "1 Q0 DOC222 1 0.346600 Anserini",
        "1 Q0 TREC_DOC_1 2 0.325400 Anserini",
        "1 Q0 WSJ_1 3 0.069500 Anserini"});
    groundTruthRuns.put("e2eTestSearchTrec_bm25(k1=0.9,b=0.8)_default", new String[] {
        "1 Q0 TREC_DOC_1 1 0.350900 Anserini",
        "1 Q0 DOC222 2 0.336600 Anserini",
        "1 Q0 WSJ_1 3 0.067100 Anserini"});

    searchArgs = createDefaultSearchArgs().bm25();
    searchArgs.bm25_b = new String[] {"0.2", "0.8"};
    searchArgs.rm3 = true;
    testQueries.put("bm25rm3-1", searchArgs);
    runsForQuery.put("bm25rm3-1", Set.of(
        "e2eTestSearchTrec_bm25(k1=0.9,b=0.2)_rm3(fbTerms=10,fbDocs=10,originalQueryWeight=0.5)",
        "e2eTestSearchTrec_bm25(k1=0.9,b=0.8)_rm3(fbTerms=10,fbDocs=10,originalQueryWeight=0.5)"));
    groundTruthRuns.put("e2eTestSearchTrec_bm25(k1=0.9,b=0.2)_rm3(fbTerms=10,fbDocs=10,originalQueryWeight=0.5)",
        new String[] {
            "1 Q0 DOC222 1 0.086700 Anserini",
            "1 Q0 TREC_DOC_1 2 0.081300 Anserini",
            "1 Q0 WSJ_1 3 0.017400 Anserini"});
    groundTruthRuns.put("e2eTestSearchTrec_bm25(k1=0.9,b=0.8)_rm3(fbTerms=10,fbDocs=10,originalQueryWeight=0.5)",
        new String[] {
            "1 Q0 TREC_DOC_1 1 0.087700 Anserini",
            "1 Q0 DOC222 2 0.084100 Anserini",
            "1 Q0 WSJ_1 3 0.016800 Anserini"});

    searchArgs = createDefaultSearchArgs().bm25();
    searchArgs.bm25_b = new String[] {"0.4", "0.5"};
    searchArgs.rm3 = true;
    searchArgs.rm3_originalQueryWeight = new String[] {"0.2", "0.9"};
    testQueries.put("bm25rm3-2", searchArgs);
    runsForQuery.put("bm25rm3-2", Set.of(
        "e2eTestSearchTrec_bm25(k1=0.9,b=0.4)_rm3(fbTerms=10,fbDocs=10,originalQueryWeight=0.2)",
        "e2eTestSearchTrec_bm25(k1=0.9,b=0.4)_rm3(fbTerms=10,fbDocs=10,originalQueryWeight=0.9)",
        "e2eTestSearchTrec_bm25(k1=0.9,b=0.5)_rm3(fbTerms=10,fbDocs=10,originalQueryWeight=0.2)",
        "e2eTestSearchTrec_bm25(k1=0.9,b=0.5)_rm3(fbTerms=10,fbDocs=10,originalQueryWeight=0.9)"));
    groundTruthRuns.put("e2eTestSearchTrec_bm25(k1=0.9,b=0.4)_rm3(fbTerms=10,fbDocs=10,originalQueryWeight=0.2)",
        new String[] {
            "1 Q0 DOC222 1 0.034300 Anserini",
            "1 Q0 TREC_DOC_1 2 0.033300 Anserini",
            "1 Q0 WSJ_1 3 0.006900 Anserini"});
    groundTruthRuns.put("e2eTestSearchTrec_bm25(k1=0.9,b=0.4)_rm3(fbTerms=10,fbDocs=10,originalQueryWeight=0.9)",
        new String[] {
            "1 Q0 DOC222 1 0.154400 Anserini",
            "1 Q0 TREC_DOC_1 2 0.150100 Anserini",
            "1 Q0 WSJ_1 3 0.030900 Anserini"});
    groundTruthRuns.put("e2eTestSearchTrec_bm25(k1=0.9,b=0.5)_rm3(fbTerms=10,fbDocs=10,originalQueryWeight=0.2)",
        new String[] {
            "1 Q0 DOC222 1 0.034200 Anserini",
            "1 Q0 TREC_DOC_1 2 0.033800 Anserini",
            "1 Q0 WSJ_1 3 0.006800 Anserini"});
    groundTruthRuns.put("e2eTestSearchTrec_bm25(k1=0.9,b=0.5)_rm3(fbTerms=10,fbDocs=10,originalQueryWeight=0.9)",
        new String[] {
            "1 Q0 DOC222 1 0.153700 Anserini",
            "1 Q0 TREC_DOC_1 2 0.151900 Anserini",
            "1 Q0 WSJ_1 3 0.030700 Anserini"});

    searchArgs = createDefaultSearchArgs().qld();
    searchArgs.qld_mu = new String[] {"1000", "2000"};
    testQueries.put("qld", searchArgs);
    runsForQuery.put("qld",
        Set.of("e2eTestSearchTrec_qld(mu=1000)_default", "e2eTestSearchTrec_qld(mu=2000)_default"));
    groundTruthRuns.put("e2eTestSearchTrec_qld(mu=1000)_default", new String[] {
        "1 Q0 DOC222 1 0.002500 Anserini",
        "1 Q0 TREC_DOC_1 2 0.001700 Anserini",
        "1 Q0 WSJ_1 3 0.000000 Anserini"});
    groundTruthRuns.put("e2eTestSearchTrec_qld(mu=2000)_default", new String[] {
        "1 Q0 DOC222 1 0.001200 Anserini",
        "1 Q0 TREC_DOC_1 2 0.000800 Anserini",
        "1 Q0 WSJ_1 3 0.000000 Anserini"});
  }

  protected void checkRankingResults(String key, String output) throws IOException {
    for (String run : runsForQuery.get(key)) {
      File runfile = new File(run);

      // First, check to see if all the expected runs exist:
      assertTrue(runfile.exists());

      // Check the contents of the runs:
      BufferedReader br = new BufferedReader(new FileReader(runfile));
      int cnt = 0;
      String s;
      while ((s = br.readLine()) != null) {
        assertEquals(groundTruthRuns.get(run)[cnt], s);
        cnt++;
      }
      assertEquals(cnt, groundTruthRuns.get(run).length);

      // Add the file to the cleanup list.
      cleanup.add(runfile);
    }
  }
}<|MERGE_RESOLUTION|>--- conflicted
+++ resolved
@@ -18,7 +18,6 @@
 
 import io.anserini.collection.TrecCollection;
 import io.anserini.index.IndexArgs;
-import io.anserini.index.generator.JsoupGenerator;
 import io.anserini.search.SearchArgs;
 
 import java.io.BufferedReader;
@@ -34,20 +33,11 @@
   private Map<String, String[]> groundTruthRuns = new HashMap<>();
 
   @Override
-<<<<<<< HEAD
-  protected void init() {
-    dataDirPath = "trec/collection2";
-    collectionClass = "Trec";
-    generator = "DefaultLuceneDocument";
-    topicReader = "Trec";
-=======
   protected IndexArgs getIndexArgs() {
     IndexArgs indexArgs = createDefaultIndexArgs();
->>>>>>> a81c76fa
 
     indexArgs.input = "src/test/resources/sample_docs/trec/collection2";
     indexArgs.collectionClass = TrecCollection.class.getSimpleName();
-    indexArgs.generatorClass = JsoupGenerator.class.getSimpleName();
 
     return indexArgs;
   }
